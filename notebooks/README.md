--- conflicted
+++ resolved
@@ -26,11 +26,8 @@
 
 ## Azure-enhanced notebooks
 
-<<<<<<< HEAD
-Azure products and services are used in certain notebooks to enhance the efficiency of developing recommender systems at scale.
-=======
 Azure products and services are used in certain notebooks to enhance the efficiency of developing recommender systems in scale.
->>>>>>> 9786d168
+
 To successfully run these notebooks, the users **need an Azure subscription** or can [use Azure for free](https://azure.microsoft.com/en-us/free/).
 The Azure products featured in the notebooks include:
 
